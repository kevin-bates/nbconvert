--- conflicted
+++ resolved
@@ -535,7 +535,6 @@
         more_output = True
         polling_exec_reply = True
 
-<<<<<<< HEAD
         while more_output or polling_exec_reply:
 
             if polling_exec_reply:
@@ -565,45 +564,10 @@
                         self.log.warning("Timeout waiting for IOPub output")
                         more_output = False
                         continue
-                if msg['parent_header'].get('msg_id') != parent_msg_id:
-                    # not an output from our execution
-                    continue
-
-                msg_type = msg['msg_type']
-                self.log.debug("output: %s", msg_type)
-                content = msg['content']
-
-                # set the prompt number for the input and the output
-                if 'execution_count' in content:
-                    cell['execution_count'] = content['execution_count']
-
-                if msg_type == 'status':
-                    if content['execution_state'] == 'idle':
-                        more_output = False
-                        polling_exec_reply = False
-                        continue
-                    else:
-                        continue
-                elif msg_type == 'execute_input':
-                    continue
-                elif msg_type == 'clear_output':
-                    self.clear_output(outs, msg, cell_index)
-                    continue
-                elif msg_type.startswith('comm'):
-                    self.handle_comm_msg(outs, msg, cell_index)
-                    continue
-
-                display_id = None
-                if msg_type in {'execute_result', 'display_data', 'update_display_data'}:
-                    display_id = msg['content'].get('transient', {}).get('display_id', None)
-                    if display_id:
-                        self._update_display_id(display_id, msg)
-                    if msg_type == 'update_display_data':
-                        # update_display_data doesn't get recorded
-                        continue
-
-                self.output(outs, msg, display_id, cell_index)
-=======
+            if msg['parent_header'].get('msg_id') != parent_msg_id:
+                # not an output from our execution
+                continue
+
             # Will raise CellExecutionComplete when completed
             try:
                 self.process_message(msg, cell, cell_index)
@@ -617,9 +581,7 @@
         """
         Processes a kernel message, updates cell state, and returns the
         resulting output object that was appended to cell.outputs.
-
         The input argument `cell` is modified in-place.
-
         Parameters
         ----------
         msg : dict
@@ -628,12 +590,10 @@
             The cell which is currently being processed.
         cell_index : int
             The position of the cell within the notebook object.
-
         Returns
         -------
         output : dict
             The execution output payload (or None for no output).
->>>>>>> 47a6cee7
 
         Raises
         ------
