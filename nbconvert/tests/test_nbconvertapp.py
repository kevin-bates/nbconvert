# -*- coding: utf-8 -*-
"""Test NbConvertApp"""

# Copyright (c) IPython Development Team.
# Distributed under the terms of the Modified BSD License.

import os
<<<<<<< HEAD
import io
=======
>>>>>>> fe0a8a2c

from .base import TestsBase
from ..postprocessors import PostProcessorBase

from traitlets.tests.utils import check_help_all_output
from ipython_genutils.testing import decorators as dec
from nose.tools import assert_raises, assert_in, assert_not_in

#-----------------------------------------------------------------------------
# Classes and functions
#-----------------------------------------------------------------------------

class DummyPost(PostProcessorBase):
    def postprocess(self, filename):
        print("Dummy:%s" % filename)

class TestNbConvertApp(TestsBase):
    """Collection of NbConvertApp tests"""


    def test_notebook_help(self):
        """Will help show if no notebooks are specified?"""
        with self.create_temp_cwd():
            out, err = self.nbconvert('--log-level 0', ignore_return_code=True)
            self.assertIn("see '--help-all'", out)

    def test_help_output(self):
        """ipython nbconvert --help-all works"""
        check_help_all_output('nbconvert')

    def test_glob(self):
        """
        Do search patterns work for notebook names?
        """
        with self.create_temp_cwd(['notebook*.ipynb']):
            self.nbconvert('--to python *.ipynb --log-level 0')
            assert os.path.isfile('notebook1.py')
            assert os.path.isfile('notebook2.py')


    def test_glob_subdir(self):
        """
        Do search patterns work for subdirectory notebook names?
        """
        with self.create_temp_cwd():
            self.copy_files_to(['notebook*.ipynb'], 'subdir/')
            self.nbconvert('--to python --log-level 0 ' +
                      os.path.join('subdir', '*.ipynb'))
            assert os.path.isfile('notebook1.py')
            assert os.path.isfile('notebook2.py')


    def test_convert_full_qualified_name(self):
        """
        Test that nbconvert can convert file using a full qualified name for a
        package, import and use it.
        """
        with self.create_temp_cwd():
            self.copy_files_to(['notebook*.ipynb'], 'subdir/')
            self.nbconvert('--to nbconvert.tests.fake_exporters.MyExporter --log-level 0 ' +
                      os.path.join('subdir', '*.ipynb'))
            assert os.path.isfile('notebook1.test_ext')
            assert os.path.isfile('notebook2.test_ext')


    def test_explicit(self):
        """
        Do explicit notebook names work?
        """
        with self.create_temp_cwd(['notebook*.ipynb']):
            self.nbconvert('--log-level 0 --to python notebook2')
            assert not os.path.isfile('notebook1.py')
            assert os.path.isfile('notebook2.py')


    @dec.onlyif_cmds_exist('pdflatex')
    @dec.onlyif_cmds_exist('pandoc')
    def test_filename_spaces(self):
        """
        Generate PDFs with graphics if notebooks have spaces in the name?
        """
        with self.create_temp_cwd(['notebook2.ipynb']):
            os.rename('notebook2.ipynb', 'notebook with spaces.ipynb')
            self.nbconvert('--log-level 0 --to pdf'
                    ' "notebook with spaces"'
                    ' --PDFExporter.latex_count=1'
                    ' --PDFExporter.verbose=True'
            )
            assert os.path.isfile('notebook with spaces.pdf')


    @dec.onlyif_cmds_exist('pdflatex')
    @dec.onlyif_cmds_exist('pandoc')
    def test_pdf(self):
        """
        Check to see if pdfs compile, even if strikethroughs are included. 
        """
        with self.create_temp_cwd(['notebook2.ipynb']):
            self.nbconvert('--log-level 0 --to pdf'
                    ' "notebook2"'
                    ' --PDFExporter.latex_count=1'
                    ' --PDFExporter.verbose=True'
            )
            assert os.path.isfile('notebook2.pdf')

    def test_post_processor(self):
        """Do post processors work?"""
        with self.create_temp_cwd(['notebook1.ipynb']):
            out, err = self.nbconvert('--log-level 0 --to python notebook1 '
                      '--post nbconvert.tests.test_nbconvertapp.DummyPost')
            self.assertIn('Dummy:notebook1.py', out)

    @dec.onlyif_cmds_exist('pandoc')
    def test_spurious_cr(self):
        """Check for extra CR characters"""
        with self.create_temp_cwd(['notebook2.ipynb']):
            self.nbconvert('--log-level 0 --to latex notebook2')
            assert os.path.isfile('notebook2.tex')
            with open('notebook2.tex') as f:
                tex = f.read()
            self.nbconvert('--log-level 0 --to html notebook2')
            assert os.path.isfile('notebook2.html')
            with open('notebook2.html') as f:
                html = f.read()
        self.assertEqual(tex.count('\r'), tex.count('\r\n'))
        self.assertEqual(html.count('\r'), html.count('\r\n'))

    @dec.onlyif_cmds_exist('pandoc')
    def test_png_base64_html_ok(self):
        """Is embedded png data well formed in HTML?"""
        with self.create_temp_cwd(['notebook2.ipynb']):
            self.nbconvert('--log-level 0 --to HTML '
                      'notebook2.ipynb --template full')
            assert os.path.isfile('notebook2.html')
            with open('notebook2.html') as f:
                assert "data:image/png;base64,b'" not in f.read()

    @dec.onlyif_cmds_exist('pandoc')
    def test_template(self):
        """
        Do export templates work?
        """
        with self.create_temp_cwd(['notebook2.ipynb']):
            self.nbconvert('--log-level 0 --to slides '
                      'notebook2.ipynb')
            assert os.path.isfile('notebook2.slides.html')
            with open('notebook2.slides.html') as f:
                assert '/reveal.css' in f.read()

    def test_output_ext(self):
        """test --output=outputfile[.ext]"""
        with self.create_temp_cwd(['notebook1.ipynb']):
            self.nbconvert('--log-level 0 --to python '
                      'notebook1.ipynb --output nb.py')
            assert os.path.exists('nb.py')

            self.nbconvert('--log-level 0 --to python '
                      'notebook1.ipynb --output nb2')
            assert os.path.exists('nb2.py')

    def test_glob_explicit(self):
        """
        Can a search pattern be used along with matching explicit notebook names?
        """
        with self.create_temp_cwd(['notebook*.ipynb']):
            self.nbconvert('--log-level 0 --to python '
                      '*.ipynb notebook1.ipynb notebook2.ipynb')
            assert os.path.isfile('notebook1.py')
            assert os.path.isfile('notebook2.py')


    def test_explicit_glob(self):
        """
        Can explicit notebook names be used and then a matching search pattern?
        """
        with self.create_temp_cwd(['notebook*.ipynb']):
            self.nbconvert('--log-level 0 --to=python '
                      'notebook1.ipynb notebook2.ipynb *.ipynb')
            assert os.path.isfile('notebook1.py')
            assert os.path.isfile('notebook2.py')


    def test_default_config(self):
        """
        Does the default config work?
        """
        with self.create_temp_cwd(['notebook*.ipynb', 'jupyter_nbconvert_config.py']):
            self.nbconvert('--log-level 0')
            assert os.path.isfile('notebook1.py')
            assert not os.path.isfile('notebook2.py')


    def test_override_config(self):
        """
        Can the default config be overriden?
        """
        with self.create_temp_cwd(['notebook*.ipynb',
                                   'jupyter_nbconvert_config.py',
                                   'override.py']):
            self.nbconvert('--log-level 0 --config="override.py"')
            assert not os.path.isfile('notebook1.py')
            assert os.path.isfile('notebook2.py')

    def test_accents_in_filename(self):
        """
        Can notebook names include accents?
        """
        with self.create_temp_cwd():
            self.create_empty_notebook(u'nb1_análisis.ipynb')
            self.nbconvert('--log-level 0 --to Python nb1_*')
            assert os.path.isfile(u'nb1_análisis.py')

    @dec.onlyif_cmds_exist('pdflatex', 'pandoc')
    def test_filename_accent_pdf(self):
        """
        Generate PDFs if notebooks have an accent in their name?
        """
        with self.create_temp_cwd():
            self.create_empty_notebook(u'nb1_análisis.ipynb')
            self.nbconvert('--log-level 0 --to pdf "nb1_*"'
                    ' --PDFExporter.latex_count=1'
                    ' --PDFExporter.verbose=True')
            assert os.path.isfile(u'nb1_análisis.pdf')

    def test_cwd_plugin(self):
        """
        Verify that an extension in the cwd can be imported.
        """
        with self.create_temp_cwd(['hello.py']):
            self.create_empty_notebook(u'empty.ipynb')
            self.nbconvert('empty --to html --NbConvertApp.writer_class=\'hello.HelloWriter\'')
            assert os.path.isfile(u'hello.txt')

    def test_output_suffix(self):
        """
        Verify that the output suffix is applied
        """
        with self.create_temp_cwd():
            self.create_empty_notebook('empty.ipynb')
            self.nbconvert('empty.ipynb --to notebook')
            assert os.path.isfile('empty.nbconvert.ipynb')

    def test_different_build_dir(self):
        """
        Verify that the output suffix is not applied
        """
        with self.create_temp_cwd():
            self.create_empty_notebook('empty.ipynb')
            os.mkdir('output')
            self.nbconvert(
                'empty.ipynb --to notebook '
                '--FilesWriter.build_directory=output')
            assert os.path.isfile('output/empty.ipynb')

    def test_inplace(self):
        """
        Verify that the notebook is converted in place
        """
        with self.create_temp_cwd():
            self.create_empty_notebook('empty.ipynb')
            self.nbconvert('empty.ipynb --inplace')
            assert os.path.isfile('empty.ipynb')
            assert not os.path.isfile('empty.nbconvert.ipynb')
            assert not os.path.isfile('empty.html')

    def test_allow_errors(self):
        """
        Verify that conversion is aborted with '--execute' if an error is
        encountered, but that conversion continues if '--allow-errors' is
        used in addition.
        """
        with self.create_temp_cwd(['notebook3*.ipynb']):
            # Convert notebook containing a cell that raises an error,
            # both without and with cell execution enabled.
            output1, _ = self.nbconvert('--to markdown --stdout notebook3*.ipynb')  # no cell execution
            output2, _ = self.nbconvert('--to markdown --allow-errors --stdout notebook3*.ipynb')  # no cell execution; --allow-errors should have no effect
            output3, _ = self.nbconvert('--execute --allow-errors --to markdown --stdout notebook3*.ipynb')  # with cell execution; errors are allowed

            # Un-executed outputs should not contain either
            # of the two numbers computed in the notebook.
            assert '23' not in output1
            assert '42' not in output1
            assert '23' not in output2
            assert '42' not in output2

            # Executed output should contain both numbers.
            assert '23' in output3
            assert '42' in output3

            # Executing the notebook should raise an exception if --allow-errors is not specified
            with assert_raises(OSError):
                self.nbconvert('--execute --to markdown --stdout notebook3*.ipynb')

    def test_fenced_code_blocks_markdown(self):
        """
        Verify that input cells use fenced code blocks with the language
        name in nb.metadata.kernelspec.language, if that exists
        """
        with self.create_temp_cwd(["notebook1*.ipynb"]):
            # this notebook doesn't have nb.metadata.kernelspec, so it should
            # just do a fenced code block, with no language
            output1, _ = self.nbconvert('--to markdown --stdout notebook1.ipynb')
            assert '```python' not in output1  # shouldn't have language
            assert "```" in output1  # but should have fenced blocks

        with self.create_temp_cwd(["notebook_jl*.ipynb"]):

            output2, _ = self.nbconvert('--to markdown --stdout notebook_jl.ipynb')
            assert '```julia' in output2  # shouldn't have language
            assert "```" in output2  # but should also plain ``` to close cell
    
    def test_convert_from_stdin_to_stdout(self):
        """
        Verify that conversion can be done via stdin, and that 
        --stdin  implies --stdout. 
        """
        with self.create_temp_cwd(["notebook1.ipynb"]):
            with io.open('notebook1.ipynb') as f:
                notebook = f.read().encode()
                output1, _ = self.nbconvert('--to markdown --stdin --stdout', stdin=notebook)
            assert_not_in('```python', output1) # shouldn't have language
            assert_in("```", output1) # but should have fenced blocks

    def test_convert_from_stdin(self):
        """
        Verify that conversion can be done via stdin, and that 
        --stdin  implies --stdout. 
        """
        with self.create_temp_cwd(["notebook1.ipynb"]):
            with io.open('notebook1.ipynb') as f:
                notebook = f.read().encode()
                self.nbconvert('--to markdown --stdin', stdin=notebook)
            assert os.path.isfile("notebook.md") #default name for stdin input
            with io.open('notebook.md') as f:
                output1 = f.read()
                assert_not_in('```python', output1) # shouldn't have language
                assert_in("```", output1) # but should have fenced blocks

    @dec.onlyif_cmds_exist('pdflatex')
    @dec.onlyif_cmds_exist('pandoc')
    def test_linked_images(self):
        """
        Generate PDFs with an image linked in a markdown cell
        """
        with self.create_temp_cwd(['latex-linked-image.ipynb', 'testimage.png']):
            self.nbconvert('--to pdf latex-linked-image.ipynb')
            assert os.path.isfile('latex-linked-image.pdf')<|MERGE_RESOLUTION|>--- conflicted
+++ resolved
@@ -5,10 +5,7 @@
 # Distributed under the terms of the Modified BSD License.
 
 import os
-<<<<<<< HEAD
 import io
-=======
->>>>>>> fe0a8a2c
 
 from .base import TestsBase
 from ..postprocessors import PostProcessorBase
